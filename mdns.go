--- conflicted
+++ resolved
@@ -3,10 +3,6 @@
 package mdns
 
 import (
-<<<<<<< HEAD
-=======
-	"errors"
->>>>>>> 3d4a4878
 	"fmt"
 	"log"
 	"net"
@@ -26,69 +22,39 @@
 	}
 )
 
-// New initialized zone.
-func New() (*Zone, error) {
+// New initializes a new zone.
+func New(ipv4, ipv6 bool) (*Zone, error) {
 	z := &Zone{
 		entries: make(map[string]entries),
 		add:     make(chan *entry),
 		remove:  make(chan *entry),
 		queries: make(chan *query, 16),
 	}
-<<<<<<< HEAD
+	if err := listenInit(ipv4, ipv6, z); err != nil {
+		return nil, err
+	}
 	go z.mainloop()
-	if err := z.listen(ipv4mcastaddr); err != nil {
-		return nil, fmt.Errorf("Failed to listen %s: %s", ipv4mcastaddr, err)
-	}
-
-	// if we cannot listen, ignore, we really don't care about ipv6 right now
-	z.listen(ipv6mcastaddr)
+
 	return z, nil
-=======
-	go local.mainloop()
-
-}
-
-var IsIpv4Init bool
-var IsIpv6Init bool
-
-func ListenInit() error {
-	if IsIpv4Init && IsIpv6Init {
-		return nil
-	}
-
-	if !IsIpv4Init {
-		if err := local.listen(ipv4mcastaddr); err != nil {
-			return errors.New(fmt.Sprintf("Failed to listen %s: %s", ipv4mcastaddr, err))
-		}
-		IsIpv4Init = true
-	}
-
-	if !IsIpv6Init {
-		if err := local.listen(ipv6mcastaddr); err != nil {
-			return errors.New(fmt.Sprintf("Failed to listen %s: %s", ipv6mcastaddr, err))
-		}
-		IsIpv6Init = true
-	}
-
-	// publish gmx stats for the local zone
-	gmx.Publish("mdns.zone.local.queries", func() interface{} {
-		return local.queryCount
-	})
-	gmx.Publish("mdns.zone.local.entries", func() interface{} {
-		return local.entryCount
-	})
-	return nil
-}
-
-// Publish adds a record, described in RFC XXX
-func Publish(r string) error {
-	rr, err := dns.NewRR(r)
-	if err != nil {
-		return err
-	}
-	local.add <- &entry{rr}
-	return nil
->>>>>>> 3d4a4878
+}
+
+func listenInit(ipv4, ipv6 bool, zone *Zone) error {
+	if ipv4 == false && ipv6 == false {
+		return fmt.Errorf("neither ipv4 nor ipv6 set")
+	}
+
+	if ipv4 {
+		if err := zone.listen(ipv4mcastaddr); err != nil {
+			return fmt.Errorf("ipv4 listen failed: %s", err)
+		}
+	}
+
+	if ipv6 {
+		if err := zone.listen(ipv6mcastaddr); err != nil {
+			return fmt.Errorf("ipv6 listen failed: %s", err)
+		}
+	}
+	return nil
 }
 
 type entry struct {
